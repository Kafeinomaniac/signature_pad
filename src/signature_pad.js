--- conflicted
+++ resolved
@@ -43,15 +43,17 @@
         };
 
         this._handleTouchStart = function (event) {
-            var touch = event.changedTouches[0];
-            self._strokeBegin(touch);
+            if (event.targetTouches.length == 1) {
+                var touch = event.changedTouches[0];
+                self._strokeBegin(touch);
+             }
         };
 
         this._handleTouchMove = function (event) {
             // Prevent scrolling.
             event.preventDefault();
 
-            var touch = event.changedTouches[0];
+            var touch = event.targetTouches[0];
             self._strokeUpdate(touch);
         };
 
@@ -144,7 +146,6 @@
         // Pass touch events to canvas element on mobile IE.
         this._canvas.style.msTouchAction = 'none';
 
-<<<<<<< HEAD
         this._canvas.addEventListener("touchstart", this._handleTouchStart);
         this._canvas.addEventListener("touchmove", this._handleTouchMove);
         document.addEventListener("touchend", this._handleTouchEnd);
@@ -159,21 +160,6 @@
         this._canvas.removeEventListener("mousedown", this._handleMouseDown);
         this._canvas.removeEventListener("mousemove", this._handleMouseMove);
         document.removeEventListener("mouseup", this._handleMouseUp);
-=======
-        this._canvas.addEventListener("touchstart", function (event) {
-            if (event.targetTouches.length == 1) {
-                var touch = event.changedTouches[0];
-                self._strokeBegin(touch);
-            }
-        });
-
-        this._canvas.addEventListener("touchmove", function (event) {
-            // Prevent scrolling.
-            event.preventDefault();
-            var touch = event.targetTouches[0];
-            self._strokeUpdate(touch);
-        });
->>>>>>> 32c42690
 
         this._canvas.removeEventListener("touchstart", this._handleTouchStart);
         this._canvas.removeEventListener("touchmove", this._handleTouchMove);
